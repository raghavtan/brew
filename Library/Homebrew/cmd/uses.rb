--- conflicted
+++ resolved
@@ -70,49 +70,22 @@
                              !args.include_optional? &&
                              !args.skip_recommended?
 
+    recursive = args.recursive?
+    includes, ignores = args_includes_ignores(args)
+
     uses = if use_runtime_dependents && !used_formulae_missing
       used_formulae.map(&:runtime_installed_formula_dependents)
                    .reduce(&:&)
                    .select(&:any_version_installed?) +
-        select_used_dependents(dependents(Cask::Caskroom.casks), used_formulae)
+        select_used_dependents(dependents(Cask::Caskroom.casks), used_formulae, recursive, includes, ignores)
     else
-<<<<<<< HEAD
       deps = if args.installed?
         dependents(Formula.installed + Cask::Caskroom.casks)
       else
         dependents(Formula.to_a + Cask::Cask.to_a)
-=======
-      formulae = args.installed? ? Formula.installed : Formula
-      recursive = args.recursive?
-      includes, ignores = args_includes_ignores(args)
-
-      formulae.select do |f|
-        deps = if recursive
-          recursive_includes(Dependency, f, includes, ignores)
-        else
-          reject_ignores(f.deps, ignores, includes)
-        end
-
-        used_formulae.all? do |ff|
-          deps.any? do |dep|
-            match = begin
-              dep.to_formula.full_name == ff.full_name if dep.name.include?("/")
-            rescue
-              nil
-            end
-            next match unless match.nil?
-
-            dep.name == ff.name
-          end
-        rescue FormulaUnavailableError
-          # Silently ignore this case as we don't care about things used in
-          # taps that aren't currently tapped.
-          next
-        end
->>>>>>> bfaff0af
       end
 
-      select_used_dependents(deps, used_formulae)
+      select_used_dependents(deps, used_formulae, recursive, includes, ignores)
     end
 
     return if uses.empty?
@@ -121,10 +94,7 @@
     odie "Missing formulae should not have dependents!" if used_formulae_missing
   end
 
-  def select_used_dependents(dependents, used_formulae)
-    recursive = args.recursive?
-    includes, ignores = argv_includes_ignores(ARGV)
-
+  def select_used_dependents(dependents, used_formulae, recursive, includes, ignores)
     dependents.select do |d|
       deps = if recursive
         recursive_includes(Dependency, d, includes, ignores)
