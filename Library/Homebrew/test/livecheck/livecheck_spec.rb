# typed: false
# frozen_string_literal: true

require "livecheck/livecheck"

describe Homebrew::Livecheck do
  subject(:livecheck) { described_class }

  let(:cask_url) { "https://brew.sh/test-0.0.1.dmg" }
  let(:head_url) { "https://github.com/Homebrew/brew.git" }
  let(:homepage_url) { "https://brew.sh" }
  let(:livecheck_url) { "https://formulae.brew.sh/api/formula/ruby.json" }
  let(:stable_url) { "https://brew.sh/test-0.0.1.tgz" }

  let(:f) do
    formula("test") do
      desc "Test formula"
      homepage "https://brew.sh"
      url "https://brew.sh/test-0.0.1.tgz"
      head "https://github.com/Homebrew/brew.git"

      livecheck do
        url "https://formulae.brew.sh/api/formula/ruby.json"
        regex(/"stable":"(\d+(?:\.\d+)+)"/i)
      end

      resource "foo" do
        url "https://brew.sh/foo-1.0.tar.gz"
        sha256 "0123456789abcdef0123456789abcdef0123456789abcdef0123456789abcdef"

        livecheck do
          url "https://brew.sh/test/releases"
          regex(/foo[._-]v?(\d+(?:\.\d+)+)\.t/i)
        end
      end
    end
  end

  let(:r) { f.resources.first }

  let(:c) do
    Cask::CaskLoader.load(+<<-RUBY)
      cask "test" do
        version "0.0.1,2"

        url "https://brew.sh/test-0.0.1.dmg"
        name "Test"
        desc "Test cask"
        homepage "https://brew.sh"

        livecheck do
          url "https://formulae.brew.sh/api/formula/ruby.json"
          regex(/"stable":"(\d+(?:\.\d+)+)"/i)
        end
      end
    RUBY
  end

  describe "::resolve_livecheck_reference" do
    context "when a formula/cask has a livecheck block without formula/cask methods" do
      it "returns [nil, []]" do
        expect(livecheck.resolve_livecheck_reference(f)).to eq([nil, []])
        expect(livecheck.resolve_livecheck_reference(c)).to eq([nil, []])
      end
    end
  end

  describe "::formula_name" do
    it "returns the name of the formula" do
      expect(livecheck.formula_name(f)).to eq("test")
    end

    it "returns the full name" do
      expect(livecheck.formula_name(f, full_name: true)).to eq("test")
    end
  end

  describe "::cask_name" do
    it "returns the token of the cask" do
      expect(livecheck.cask_name(c)).to eq("test")
    end

    it "returns the full name of the cask" do
      expect(livecheck.cask_name(c, full_name: true)).to eq("test")
    end
  end

  describe "::status_hash" do
    it "returns a hash containing the livecheck status for a formula" do
      expect(livecheck.status_hash(f, "error", ["Unable to get versions"]))
        .to eq({
          formula:  "test",
          status:   "error",
          messages: ["Unable to get versions"],
          meta:     {
            livecheckable: true,
          },
        })
    end

    it "returns a hash containing the livecheck status for a resource" do
      expect(livecheck.status_hash(r, "error", ["Unable to get versions"]))
        .to eq({
          resource: "foo",
          status:   "error",
          messages: ["Unable to get versions"],
          meta:     {
            livecheckable: true,
          },
        })
    end
  end

  describe "::livecheck_url_to_string" do
    let(:f_livecheck_url) do
      homepage_url_s = homepage_url
      stable_url_s = stable_url
      head_url_s = head_url

      formula("test_livecheck_url") do
        desc "Test Livecheck URL formula"
<<<<<<< HEAD
        homepage "https://brew.sh"
        url "https://brew.sh/test-0.0.1.tgz"
        head "https://github.com/Homebrew/brew.git"

        resource "foo" do
          url "https://brew.sh/foo-1.0.tar.gz"
          sha256 "0123456789abcdef0123456789abcdef0123456789abcdef0123456789abcdef"

          livecheck do
            url "https://brew.sh/test/releases"
            regex(/foo[._-]v?(\d+(?:\.\d+)+)\.t/i)
          end
        end
=======
        homepage homepage_url_s
        url stable_url_s
        head head_url_s
>>>>>>> 65da808a
      end
    end

    let(:r_livecheck_url) { f_livecheck_url.resources.first }

    let(:c_livecheck_url) do
      Cask::CaskLoader.load(+<<-RUBY)
        cask "test_livecheck_url" do
          version "0.0.1,2"

          url "https://brew.sh/test-0.0.1.dmg"
          name "Test"
          desc "Test Livecheck URL cask"
          homepage "https://brew.sh"
        end
      RUBY
    end

<<<<<<< HEAD
    it "returns a URL string when given a livecheck_url string for formula" do
      f_livecheck_url.livecheck.url(livecheck_url)
=======
    it "returns a URL string when given a livecheck_url string" do
>>>>>>> 65da808a
      expect(livecheck.livecheck_url_to_string(livecheck_url, f_livecheck_url)).to eq(livecheck_url)
    end

    it "returns a URL string when given a livecheck_url string for resource" do
      r_livecheck_url.livecheck.url(livecheck_url)
      expect(livecheck.livecheck_url_to_string(livecheck_url, r_livecheck_url)).to eq(livecheck_url)
    end

    it "returns a URL symbol when given a valid livecheck_url symbol" do
<<<<<<< HEAD
      f_livecheck_url.livecheck.url(:head)
      expect(livecheck.livecheck_url_to_string(head_url, f_livecheck_url)).to eq(head_url)

      f_livecheck_url.livecheck.url(:homepage)
      expect(livecheck.livecheck_url_to_string(homepage_url, f_livecheck_url)).to eq(homepage_url)

      c_livecheck_url.livecheck.url(:homepage)
      expect(livecheck.livecheck_url_to_string(homepage_url, c_livecheck_url)).to eq(homepage_url)

      f_livecheck_url.livecheck.url(:stable)
      expect(livecheck.livecheck_url_to_string(stable_url, f_livecheck_url)).to eq(stable_url)

      c_livecheck_url.livecheck.url(:url)
      expect(livecheck.livecheck_url_to_string(cask_url, c_livecheck_url)).to eq(cask_url)

      r_livecheck_url.livecheck.url(:url)
      expect(livecheck.livecheck_url_to_string(cask_url, r_livecheck_url)).to eq(cask_url)

      r_livecheck_url.livecheck.url(:head)
      expect(livecheck.livecheck_url_to_string(head_url, r_livecheck_url)).to eq(head_url)

      r_livecheck_url.livecheck.url(:stable)
      expect(livecheck.livecheck_url_to_string(stable_url, r_livecheck_url)).to eq(stable_url)
=======
      expect(livecheck.livecheck_url_to_string(:head, f_livecheck_url)).to eq(head_url)
      expect(livecheck.livecheck_url_to_string(:homepage, f_livecheck_url)).to eq(homepage_url)
      expect(livecheck.livecheck_url_to_string(:homepage, c_livecheck_url)).to eq(homepage_url)
      expect(livecheck.livecheck_url_to_string(:stable, f_livecheck_url)).to eq(stable_url)
      expect(livecheck.livecheck_url_to_string(:url, c_livecheck_url)).to eq(cask_url)
>>>>>>> 65da808a
    end

    it "returns nil when not given a string or valid symbol" do
      expect(livecheck.livecheck_url_to_string(nil, f_livecheck_url)).to be_nil
      expect(livecheck.livecheck_url_to_string(nil, c_livecheck_url)).to be_nil
      expect(livecheck.livecheck_url_to_string(nil, r_livecheck_url)).to be_nil
      expect(livecheck.livecheck_url_to_string(:invalid_symbol, f_livecheck_url)).to be_nil
      expect(livecheck.livecheck_url_to_string(:invalid_symbol, c_livecheck_url)).to be_nil
      expect(livecheck.livecheck_url_to_string(:invalid_symbol, r_livecheck_url)).to be_nil
    end
  end

  describe "::checkable_urls" do
    let(:resource_url) { "https://brew.sh/foo-1.0.tar.gz" }
    let(:f_duplicate_urls) do
      formula("test_duplicate_urls") do
        desc "Test formula with a duplicate URL"
        homepage "https://github.com/Homebrew/brew.git"
        url "https://brew.sh/test-0.0.1.tgz"
        head "https://github.com/Homebrew/brew.git"
      end
    end

    it "returns the list of URLs to check" do
      expect(livecheck.checkable_urls(f)).to eq([stable_url, head_url, homepage_url])
      expect(livecheck.checkable_urls(c)).to eq([cask_url, homepage_url])
      expect(livecheck.checkable_urls(r)).to eq([resource_url])
      expect(livecheck.checkable_urls(f_duplicate_urls)).to eq([stable_url, head_url])
    end
  end

  describe "::use_homebrew_curl?" do
    let(:example_url) { "https://www.example.com/test-0.0.1.tgz" }

    let(:f_homebrew_curl) do
      formula("test") do
        desc "Test formula"
        homepage "https://brew.sh"
        url "https://brew.sh/test-0.0.1.tgz", using: :homebrew_curl
        # head is deliberably omitted to exercise more of the method

        livecheck do
          url "https://formulae.brew.sh/api/formula/ruby.json"
          regex(/"stable":"(\d+(?:\.\d+)+)"/i)
        end
      end
    end

    let(:c_homebrew_curl) do
      Cask::CaskLoader.load(+<<-RUBY)
        cask "test" do
          version "0.0.1,2"

          url "https://brew.sh/test-0.0.1.dmg", using: :homebrew_curl
          name "Test"
          desc "Test cask"
          homepage "https://brew.sh"

          livecheck do
            url "https://formulae.brew.sh/api/formula/ruby.json"
            regex(/"stable":"(\d+(?:\.\d+)+)"/i)
          end
        end
      RUBY
    end

    it "returns `true` when URL matches a `using: :homebrew_curl` URL" do
      expect(livecheck.use_homebrew_curl?(f_homebrew_curl, livecheck_url)).to be(true)
      expect(livecheck.use_homebrew_curl?(f_homebrew_curl, homepage_url)).to be(true)
      expect(livecheck.use_homebrew_curl?(f_homebrew_curl, stable_url)).to be(true)
      expect(livecheck.use_homebrew_curl?(c_homebrew_curl, livecheck_url)).to be(true)
      expect(livecheck.use_homebrew_curl?(c_homebrew_curl, homepage_url)).to be(true)
      expect(livecheck.use_homebrew_curl?(c_homebrew_curl, cask_url)).to be(true)
    end

    it "returns `false` if URL root domain differs from `using: :homebrew_curl` URLs" do
      expect(livecheck.use_homebrew_curl?(f_homebrew_curl, example_url)).to be(false)
      expect(livecheck.use_homebrew_curl?(c_homebrew_curl, example_url)).to be(false)
    end

    it "returns `false` if a `using: homebrew_curl` URL is not present" do
      expect(livecheck.use_homebrew_curl?(f, livecheck_url)).to be(false)
      expect(livecheck.use_homebrew_curl?(f, homepage_url)).to be(false)
      expect(livecheck.use_homebrew_curl?(f, stable_url)).to be(false)
      expect(livecheck.use_homebrew_curl?(f, example_url)).to be(false)
      expect(livecheck.use_homebrew_curl?(c, livecheck_url)).to be(false)
      expect(livecheck.use_homebrew_curl?(c, homepage_url)).to be(false)
      expect(livecheck.use_homebrew_curl?(c, cask_url)).to be(false)
      expect(livecheck.use_homebrew_curl?(c, example_url)).to be(false)
    end

    it "returns `false` if URL string does not contain a domain" do
      expect(livecheck.use_homebrew_curl?(f_homebrew_curl, "test")).to be(false)
    end
  end

  describe "::preprocess_url" do
    let(:github_git_url_with_extension) { "https://github.com/Homebrew/brew.git" }

    it "returns the unmodified URL for an unparseable URL" do
      # Modeled after the `head` URL in the `ncp` formula
      expect(livecheck.preprocess_url(":something:cvs:@cvs.brew.sh:/cvs"))
        .to eq(":something:cvs:@cvs.brew.sh:/cvs")
    end

    it "returns the unmodified URL for a GitHub URL ending in .git" do
      expect(livecheck.preprocess_url(github_git_url_with_extension))
        .to eq(github_git_url_with_extension)
    end

    it "returns the Git repository URL for a GitHub URL not ending in .git" do
      expect(livecheck.preprocess_url("https://github.com/Homebrew/brew"))
        .to eq(github_git_url_with_extension)
    end

    it "returns the unmodified URL for a GitHub /releases/latest URL" do
      expect(livecheck.preprocess_url("https://github.com/Homebrew/brew/releases/latest"))
        .to eq("https://github.com/Homebrew/brew/releases/latest")
    end

    it "returns the Git repository URL for a GitHub AWS URL" do
      expect(livecheck.preprocess_url("https://github.s3.amazonaws.com/downloads/Homebrew/brew/1.0.0.tar.gz"))
        .to eq(github_git_url_with_extension)
    end

    it "returns the Git repository URL for a github.com/downloads/... URL" do
      expect(livecheck.preprocess_url("https://github.com/downloads/Homebrew/brew/1.0.0.tar.gz"))
        .to eq(github_git_url_with_extension)
    end

    it "returns the Git repository URL for a GitHub tag archive URL" do
      expect(livecheck.preprocess_url("https://github.com/Homebrew/brew/archive/1.0.0.tar.gz"))
        .to eq(github_git_url_with_extension)
    end

    it "returns the Git repository URL for a GitHub release archive URL" do
      expect(livecheck.preprocess_url("https://github.com/Homebrew/brew/releases/download/1.0.0/brew-1.0.0.tar.gz"))
        .to eq(github_git_url_with_extension)
    end

    it "returns the Git repository URL for a gitlab.com archive URL" do
      expect(livecheck.preprocess_url("https://gitlab.com/Homebrew/brew/-/archive/1.0.0/brew-1.0.0.tar.gz"))
        .to eq("https://gitlab.com/Homebrew/brew.git")
    end

    it "returns the Git repository URL for a self-hosted GitLab archive URL" do
      expect(livecheck.preprocess_url("https://brew.sh/Homebrew/brew/-/archive/1.0.0/brew-1.0.0.tar.gz"))
        .to eq("https://brew.sh/Homebrew/brew.git")
    end

    it "returns the Git repository URL for a Codeberg archive URL" do
      expect(livecheck.preprocess_url("https://codeberg.org/Homebrew/brew/archive/brew-1.0.0.tar.gz"))
        .to eq("https://codeberg.org/Homebrew/brew.git")
    end

    it "returns the Git repository URL for a Gitea archive URL" do
      expect(livecheck.preprocess_url("https://gitea.com/Homebrew/brew/archive/brew-1.0.0.tar.gz"))
        .to eq("https://gitea.com/Homebrew/brew.git")
    end

    it "returns the Git repository URL for an Opendev archive URL" do
      expect(livecheck.preprocess_url("https://opendev.org/Homebrew/brew/archive/brew-1.0.0.tar.gz"))
        .to eq("https://opendev.org/Homebrew/brew.git")
    end

    it "returns the Git repository URL for a tildegit archive URL" do
      expect(livecheck.preprocess_url("https://tildegit.org/Homebrew/brew/archive/brew-1.0.0.tar.gz"))
        .to eq("https://tildegit.org/Homebrew/brew.git")
    end

    it "returns the Git repository URL for a LOL Git archive URL" do
      expect(livecheck.preprocess_url("https://lolg.it/Homebrew/brew/archive/brew-1.0.0.tar.gz"))
        .to eq("https://lolg.it/Homebrew/brew.git")
    end

    it "returns the Git repository URL for a sourcehut archive URL" do
      expect(livecheck.preprocess_url("https://git.sr.ht/~Homebrew/brew/archive/1.0.0.tar.gz"))
        .to eq("https://git.sr.ht/~Homebrew/brew")
    end
  end
end<|MERGE_RESOLUTION|>--- conflicted
+++ resolved
@@ -119,10 +119,9 @@
 
       formula("test_livecheck_url") do
         desc "Test Livecheck URL formula"
-<<<<<<< HEAD
-        homepage "https://brew.sh"
-        url "https://brew.sh/test-0.0.1.tgz"
-        head "https://github.com/Homebrew/brew.git"
+        homepage homepage_url_s
+        url stable_url_s
+        head head_url_s
 
         resource "foo" do
           url "https://brew.sh/foo-1.0.tar.gz"
@@ -133,11 +132,6 @@
             regex(/foo[._-]v?(\d+(?:\.\d+)+)\.t/i)
           end
         end
-=======
-        homepage homepage_url_s
-        url stable_url_s
-        head head_url_s
->>>>>>> 65da808a
       end
     end
 
@@ -156,52 +150,29 @@
       RUBY
     end
 
-<<<<<<< HEAD
     it "returns a URL string when given a livecheck_url string for formula" do
-      f_livecheck_url.livecheck.url(livecheck_url)
-=======
-    it "returns a URL string when given a livecheck_url string" do
->>>>>>> 65da808a
       expect(livecheck.livecheck_url_to_string(livecheck_url, f_livecheck_url)).to eq(livecheck_url)
     end
 
     it "returns a URL string when given a livecheck_url string for resource" do
-      r_livecheck_url.livecheck.url(livecheck_url)
       expect(livecheck.livecheck_url_to_string(livecheck_url, r_livecheck_url)).to eq(livecheck_url)
     end
 
     it "returns a URL symbol when given a valid livecheck_url symbol" do
-<<<<<<< HEAD
-      f_livecheck_url.livecheck.url(:head)
-      expect(livecheck.livecheck_url_to_string(head_url, f_livecheck_url)).to eq(head_url)
-
-      f_livecheck_url.livecheck.url(:homepage)
-      expect(livecheck.livecheck_url_to_string(homepage_url, f_livecheck_url)).to eq(homepage_url)
-
-      c_livecheck_url.livecheck.url(:homepage)
-      expect(livecheck.livecheck_url_to_string(homepage_url, c_livecheck_url)).to eq(homepage_url)
-
-      f_livecheck_url.livecheck.url(:stable)
-      expect(livecheck.livecheck_url_to_string(stable_url, f_livecheck_url)).to eq(stable_url)
-
-      c_livecheck_url.livecheck.url(:url)
-      expect(livecheck.livecheck_url_to_string(cask_url, c_livecheck_url)).to eq(cask_url)
-
-      r_livecheck_url.livecheck.url(:url)
-      expect(livecheck.livecheck_url_to_string(cask_url, r_livecheck_url)).to eq(cask_url)
-
-      r_livecheck_url.livecheck.url(:head)
-      expect(livecheck.livecheck_url_to_string(head_url, r_livecheck_url)).to eq(head_url)
-
-      r_livecheck_url.livecheck.url(:stable)
-      expect(livecheck.livecheck_url_to_string(stable_url, r_livecheck_url)).to eq(stable_url)
-=======
       expect(livecheck.livecheck_url_to_string(:head, f_livecheck_url)).to eq(head_url)
       expect(livecheck.livecheck_url_to_string(:homepage, f_livecheck_url)).to eq(homepage_url)
       expect(livecheck.livecheck_url_to_string(:homepage, c_livecheck_url)).to eq(homepage_url)
       expect(livecheck.livecheck_url_to_string(:stable, f_livecheck_url)).to eq(stable_url)
       expect(livecheck.livecheck_url_to_string(:url, c_livecheck_url)).to eq(cask_url)
->>>>>>> 65da808a
+
+      r_livecheck_url.livecheck.url(:url)
+      expect(livecheck.livecheck_url_to_string(cask_url, r_livecheck_url)).to eq(cask_url)
+
+      r_livecheck_url.livecheck.url(:head)
+      expect(livecheck.livecheck_url_to_string(head_url, r_livecheck_url)).to eq(head_url)
+
+      r_livecheck_url.livecheck.url(:stable)
+      expect(livecheck.livecheck_url_to_string(stable_url, r_livecheck_url)).to eq(stable_url)
     end
 
     it "returns nil when not given a string or valid symbol" do
